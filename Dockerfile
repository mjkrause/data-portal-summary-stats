FROM python:3.6.9-slim-stretch
SHELL ["/bin/bash", "-c"]

RUN mkdir /build
RUN mkdir /build/src

WORKDIR /build
COPY . /build

<<<<<<< HEAD
COPY . /build
RUN apt update \
    && apt install -qq -y build-essential libxml2-dev libglpk-dev libgmp3-dev libblas-dev liblapack-dev libarpack2-dev python-dev --no-install-recommends
=======
RUN apt update \
    && apt install -qq -y build-essential libxml2-dev libglpk-dev libgmp3-dev libblas-dev liblapack-dev libarpack2-dev python-dev --no-install-recommends

>>>>>>> c4d60da0
RUN pip install --upgrade pip \
    && pip install -r requirements.txt

ENTRYPOINT [ "python", "./data_portal_summary_stats.py"]<|MERGE_RESOLUTION|>--- conflicted
+++ resolved
@@ -7,15 +7,9 @@
 WORKDIR /build
 COPY . /build
 
-<<<<<<< HEAD
-COPY . /build
-RUN apt update \
-    && apt install -qq -y build-essential libxml2-dev libglpk-dev libgmp3-dev libblas-dev liblapack-dev libarpack2-dev python-dev --no-install-recommends
-=======
 RUN apt update \
     && apt install -qq -y build-essential libxml2-dev libglpk-dev libgmp3-dev libblas-dev liblapack-dev libarpack2-dev python-dev --no-install-recommends
 
->>>>>>> c4d60da0
 RUN pip install --upgrade pip \
     && pip install -r requirements.txt
 
